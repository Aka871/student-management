package raisetech.studentmanagement.repository;

import java.util.List;
import java.util.Optional;
import org.apache.ibatis.annotations.Insert;
import org.apache.ibatis.annotations.Mapper;
import org.apache.ibatis.annotations.Select;
import org.apache.ibatis.annotations.Update;
import raisetech.studentmanagement.data.Student;
import raisetech.studentmanagement.data.StudentCourse;

/**
 * 受講生テーブル、受講生コース情報テーブルと紐づくRepositoryです。
 */
//@Mapperアノテーションは、MyBatisにこのインターフェースがデータベースの操作を行うためのものだと伝える
@Mapper

//インターフェイスは、クラスに含まれるメソッドの具体的な処理内容を記述せず、変数とメソッドの型のみを定義したもの
//クラスがどのようなメソッドを持っているのかをあらかじめ定義する、いわば設計書のような存在
//実際の動作はそのインターフェイスを実装するクラスで記述する
//MyBatisによりデータベースと直接やり取りを行い、学生情報の検索（searchStudents）や学生情報の登録（saveStudent）などを行う
public interface StudentRepository {

  /**
   * 受講生情報の全件検索を行います。
   *
   * @return 受講生情報一覧(全件)
   */
  //@Selectアノテーションは、このメソッドがSQLのSELECT文を実行することを指定
  //"SELECT * FROM students" は、students テーブルからすべての列と行を取得するSQLクエリ
  //引数なしで呼び出され、すべての学生データをStudentオブジェクトのリストとして返す
  //MyBatisのSQLにカラム名エイリアス(isDeleted AS deleted)を追加。DBのカラム名isDeletedとJavaフィールド名deletedを紐付け
  @Select("SELECT *, isDeleted AS deleted FROM students")
  List<Student> searchStudents();

  // TODO: 将来的に /students/details を削除する際、一緒にこのメソッドも削除する予定
  @Select("SELECT * FROM students_courses")
  List<StudentCourse> searchCourses();

  /**
<<<<<<< HEAD
   * 受講生情報の検索を行います。
   * 受講生IDに紐づく任意の受講生情報を取得します。
=======
   * 受講生検索を行います。
   * 受講生IDに紐づく任意の受講生の情報を取得します。
   * データが存在しない場合は、Optional.empty() が返されます。
>>>>>>> 3497a53a
   *
   * @param studentId 受講生ID
   * @return 受講生IDに紐づく受講生情報 (存在しない場合は、Optional.empty ())
   */
  // MyBatisのSQLにカラム名エイリアス(isDeleted AS deleted)を追加。DBのカラム名isDeletedとJavaフィールド名deletedを紐付け
  // Optionalを返すことで、Service層でのnullチェックが不要になり、例外処理を明確に記述できる
  @Select("SELECT *, isDeleted AS deleted FROM students WHERE student_id = #{studentId}")
  Optional<Student> findById(String studentId);

  /**
   * 受講生コース情報の検索を行います。
   * 受講生IDに紐づく任意の受講生コース情報を取得します。
   *
   * @param studentId 受講生ID
   * @return 受講生IDに紐づく受講生コース情報
   */
  // 受講生のIDを指定して、すべてのコース情報を取得
  @Select("SELECT * FROM students_courses WHERE student_id = #{studentId}")
  List<StudentCourse> findCourseById(String studentId);

  /**
   * 受講生情報を新規登録します。(受講生情報テーブル)
   * 受講生IDはUUIDで設定します。
   *
   * @param student 受講生情報
   */
  // @Insertアノテーションは、このメソッドがSQLのINSERT文を実行することを指定
  // 目的：Javaオブジェクトの値をSQL文に埋め込んでデータベースに保存する
  @Insert(

      //student_idはUUID()で自動生成されるように設定
      //#{}の部分は、メソッド引数のStudentオブジェクトのフィールド値を対応する場所に埋め込むことを意味する
      //MySQLのstudentsテーブルの各列に、Studentオブジェクトの各フィールドの値を挿入している
      //例えば、MySQLのstudentsテーブルのfull_nameというカラムに、Studentクラスで定義されている変数（フィールド）fullNameの値を挿入している
      "INSERT INTO students (student_id, full_name, furigana_name, nick_name, phone_number, mail_address, municipality_name, age, sex, occupation, remark)"
          + "VALUES (#{studentId}, #{fullName}, #{furiganaName}, #{nickName}, #{phoneNumber}, #{mailAddress}, #{municipalityName},"
          + " #{age},#{sex}, #{occupation}, #{remark})")

  //saveStudentメソッドが呼ばれると、データベースに新しいStudentデータを挿入する
  void saveStudent(Student student);

  /**
   * 受講生コース情報を新規登録します。(受講生コース情報テーブル)
   * 受講生IDはUUIDで設定します。
   *
   * @param studentCourse 受講生コース情報
   */

  @Insert(
      // 保存先のテーブルとカラムを指定し、各パラメータを対応する場所に埋め込む
      // 目的：StudentCourseオブジェクトの各フィールドをデータベースの適切なカラムに対応させる
      "INSERT INTO students_courses(course_id, student_id, course_name, course_start_date, course_expected_end_date)"
          + "VALUES (#{courseId}, #{studentId}, #{courseName}, #{courseStartDate}, #{courseExpectedEndDate})")

  // コース情報保存用メソッドのインターフェース宣言
  // 目的：MyBatisがこのメソッド呼び出しを上記のSQL実行に変換する
  void saveStudentCourse(StudentCourse studentCourse);

  /**
   * 受講生情報を更新します。(受講生情報テーブル)
   *
   * @param student 受講生情報
   */
  @Update(
      "UPDATE students SET full_name = #{fullName}, furigana_name = #{furiganaName}, nick_name = #{nickName}, phone_number = #{phoneNumber}, mail_address = #{mailAddress},"
          + " municipality_name = #{municipalityName}, age = #{age}, sex = #{sex}, occupation = #{occupation}, remark = #{remark}, isDeleted = #{deleted} WHERE student_id = #{studentId}")
  void updateStudent(Student student);

  /**
   * 受講生コース情報を更新します。(受講生コース情報テーブル)
   *
   * @param studentCourse 受講生コース情報
   */
  // 特定の受講生の特定のコースだけを更新したい場合、WHERE句には、studentIdとcourseIdの両方を指定する必要がある
  @Update(
      "UPDATE students_courses SET course_name = #{courseName}, course_start_date = #{courseStartDate}, course_expected_end_date = #{courseExpectedEndDate} "
          + "WHERE student_id = #{studentId} AND course_id = #{courseId}")
  void updateStudentCourse(StudentCourse studentCourse);
}
<|MERGE_RESOLUTION|>--- conflicted
+++ resolved
@@ -1,127 +1,122 @@
-package raisetech.studentmanagement.repository;
-
-import java.util.List;
-import java.util.Optional;
-import org.apache.ibatis.annotations.Insert;
-import org.apache.ibatis.annotations.Mapper;
-import org.apache.ibatis.annotations.Select;
-import org.apache.ibatis.annotations.Update;
-import raisetech.studentmanagement.data.Student;
-import raisetech.studentmanagement.data.StudentCourse;
-
-/**
- * 受講生テーブル、受講生コース情報テーブルと紐づくRepositoryです。
- */
-//@Mapperアノテーションは、MyBatisにこのインターフェースがデータベースの操作を行うためのものだと伝える
-@Mapper
-
-//インターフェイスは、クラスに含まれるメソッドの具体的な処理内容を記述せず、変数とメソッドの型のみを定義したもの
-//クラスがどのようなメソッドを持っているのかをあらかじめ定義する、いわば設計書のような存在
-//実際の動作はそのインターフェイスを実装するクラスで記述する
-//MyBatisによりデータベースと直接やり取りを行い、学生情報の検索（searchStudents）や学生情報の登録（saveStudent）などを行う
-public interface StudentRepository {
-
-  /**
-   * 受講生情報の全件検索を行います。
-   *
-   * @return 受講生情報一覧(全件)
-   */
-  //@Selectアノテーションは、このメソッドがSQLのSELECT文を実行することを指定
-  //"SELECT * FROM students" は、students テーブルからすべての列と行を取得するSQLクエリ
-  //引数なしで呼び出され、すべての学生データをStudentオブジェクトのリストとして返す
-  //MyBatisのSQLにカラム名エイリアス(isDeleted AS deleted)を追加。DBのカラム名isDeletedとJavaフィールド名deletedを紐付け
-  @Select("SELECT *, isDeleted AS deleted FROM students")
-  List<Student> searchStudents();
-
-  // TODO: 将来的に /students/details を削除する際、一緒にこのメソッドも削除する予定
-  @Select("SELECT * FROM students_courses")
-  List<StudentCourse> searchCourses();
-
-  /**
-<<<<<<< HEAD
-   * 受講生情報の検索を行います。
-   * 受講生IDに紐づく任意の受講生情報を取得します。
-=======
-   * 受講生検索を行います。
-   * 受講生IDに紐づく任意の受講生の情報を取得します。
-   * データが存在しない場合は、Optional.empty() が返されます。
->>>>>>> 3497a53a
-   *
-   * @param studentId 受講生ID
-   * @return 受講生IDに紐づく受講生情報 (存在しない場合は、Optional.empty ())
-   */
-  // MyBatisのSQLにカラム名エイリアス(isDeleted AS deleted)を追加。DBのカラム名isDeletedとJavaフィールド名deletedを紐付け
-  // Optionalを返すことで、Service層でのnullチェックが不要になり、例外処理を明確に記述できる
-  @Select("SELECT *, isDeleted AS deleted FROM students WHERE student_id = #{studentId}")
-  Optional<Student> findById(String studentId);
-
-  /**
-   * 受講生コース情報の検索を行います。
-   * 受講生IDに紐づく任意の受講生コース情報を取得します。
-   *
-   * @param studentId 受講生ID
-   * @return 受講生IDに紐づく受講生コース情報
-   */
-  // 受講生のIDを指定して、すべてのコース情報を取得
-  @Select("SELECT * FROM students_courses WHERE student_id = #{studentId}")
-  List<StudentCourse> findCourseById(String studentId);
-
-  /**
-   * 受講生情報を新規登録します。(受講生情報テーブル)
-   * 受講生IDはUUIDで設定します。
-   *
-   * @param student 受講生情報
-   */
-  // @Insertアノテーションは、このメソッドがSQLのINSERT文を実行することを指定
-  // 目的：Javaオブジェクトの値をSQL文に埋め込んでデータベースに保存する
-  @Insert(
-
-      //student_idはUUID()で自動生成されるように設定
-      //#{}の部分は、メソッド引数のStudentオブジェクトのフィールド値を対応する場所に埋め込むことを意味する
-      //MySQLのstudentsテーブルの各列に、Studentオブジェクトの各フィールドの値を挿入している
-      //例えば、MySQLのstudentsテーブルのfull_nameというカラムに、Studentクラスで定義されている変数（フィールド）fullNameの値を挿入している
-      "INSERT INTO students (student_id, full_name, furigana_name, nick_name, phone_number, mail_address, municipality_name, age, sex, occupation, remark)"
-          + "VALUES (#{studentId}, #{fullName}, #{furiganaName}, #{nickName}, #{phoneNumber}, #{mailAddress}, #{municipalityName},"
-          + " #{age},#{sex}, #{occupation}, #{remark})")
-
-  //saveStudentメソッドが呼ばれると、データベースに新しいStudentデータを挿入する
-  void saveStudent(Student student);
-
-  /**
-   * 受講生コース情報を新規登録します。(受講生コース情報テーブル)
-   * 受講生IDはUUIDで設定します。
-   *
-   * @param studentCourse 受講生コース情報
-   */
-
-  @Insert(
-      // 保存先のテーブルとカラムを指定し、各パラメータを対応する場所に埋め込む
-      // 目的：StudentCourseオブジェクトの各フィールドをデータベースの適切なカラムに対応させる
-      "INSERT INTO students_courses(course_id, student_id, course_name, course_start_date, course_expected_end_date)"
-          + "VALUES (#{courseId}, #{studentId}, #{courseName}, #{courseStartDate}, #{courseExpectedEndDate})")
-
-  // コース情報保存用メソッドのインターフェース宣言
-  // 目的：MyBatisがこのメソッド呼び出しを上記のSQL実行に変換する
-  void saveStudentCourse(StudentCourse studentCourse);
-
-  /**
-   * 受講生情報を更新します。(受講生情報テーブル)
-   *
-   * @param student 受講生情報
-   */
-  @Update(
-      "UPDATE students SET full_name = #{fullName}, furigana_name = #{furiganaName}, nick_name = #{nickName}, phone_number = #{phoneNumber}, mail_address = #{mailAddress},"
-          + " municipality_name = #{municipalityName}, age = #{age}, sex = #{sex}, occupation = #{occupation}, remark = #{remark}, isDeleted = #{deleted} WHERE student_id = #{studentId}")
-  void updateStudent(Student student);
-
-  /**
-   * 受講生コース情報を更新します。(受講生コース情報テーブル)
-   *
-   * @param studentCourse 受講生コース情報
-   */
-  // 特定の受講生の特定のコースだけを更新したい場合、WHERE句には、studentIdとcourseIdの両方を指定する必要がある
-  @Update(
-      "UPDATE students_courses SET course_name = #{courseName}, course_start_date = #{courseStartDate}, course_expected_end_date = #{courseExpectedEndDate} "
-          + "WHERE student_id = #{studentId} AND course_id = #{courseId}")
-  void updateStudentCourse(StudentCourse studentCourse);
-}
+package raisetech.studentmanagement.repository;
+
+import java.util.List;
+import java.util.Optional;
+import org.apache.ibatis.annotations.Insert;
+import org.apache.ibatis.annotations.Mapper;
+import org.apache.ibatis.annotations.Select;
+import org.apache.ibatis.annotations.Update;
+import raisetech.studentmanagement.data.Student;
+import raisetech.studentmanagement.data.StudentCourse;
+
+/**
+ * 受講生テーブル、受講生コース情報テーブルと紐づくRepositoryです。
+ */
+//@Mapperアノテーションは、MyBatisにこのインターフェースがデータベースの操作を行うためのものだと伝える
+@Mapper
+
+//インターフェイスは、クラスに含まれるメソッドの具体的な処理内容を記述せず、変数とメソッドの型のみを定義したもの
+//クラスがどのようなメソッドを持っているのかをあらかじめ定義する、いわば設計書のような存在
+//実際の動作はそのインターフェイスを実装するクラスで記述する
+//MyBatisによりデータベースと直接やり取りを行い、学生情報の検索（searchStudents）や学生情報の登録（saveStudent）などを行う
+public interface StudentRepository {
+
+  /**
+   * 受講生情報の全件検索を行います。
+   *
+   * @return 受講生情報一覧(全件)
+   */
+  //@Selectアノテーションは、このメソッドがSQLのSELECT文を実行することを指定
+  //"SELECT * FROM students" は、students テーブルからすべての列と行を取得するSQLクエリ
+  //引数なしで呼び出され、すべての学生データをStudentオブジェクトのリストとして返す
+  //MyBatisのSQLにカラム名エイリアス(isDeleted AS deleted)を追加。DBのカラム名isDeletedとJavaフィールド名deletedを紐付け
+  @Select("SELECT *, isDeleted AS deleted FROM students")
+  List<Student> searchStudents();
+
+  // TODO: 将来的に /students/details を削除する際、一緒にこのメソッドも削除する予定
+  @Select("SELECT * FROM students_courses")
+  List<StudentCourse> searchCourses();
+
+  /**
+   * 受講生情報の検索を行います。
+   * 受講生IDに紐づく任意の受講生情報を取得します。
+   * データが存在しない場合は、Optional.empty() が返されます。
+   *
+   * @param studentId 受講生ID
+   * @return 受講生IDに紐づく受講生情報 (存在しない場合は、Optional.empty ())
+   */
+  // MyBatisのSQLにカラム名エイリアス(isDeleted AS deleted)を追加。DBのカラム名isDeletedとJavaフィールド名deletedを紐付け
+  // Optionalを返すことで、Service層でのnullチェックが不要になり、例外処理を明確に記述できる
+  @Select("SELECT *, isDeleted AS deleted FROM students WHERE student_id = #{studentId}")
+  Optional<Student> findById(String studentId);
+
+  /**
+   * 受講生コース情報の検索を行います。
+   * 受講生IDに紐づく任意の受講生コース情報を取得します。
+   *
+   * @param studentId 受講生ID
+   * @return 受講生IDに紐づく受講生コース情報
+   */
+  // 受講生のIDを指定して、すべてのコース情報を取得
+  @Select("SELECT * FROM students_courses WHERE student_id = #{studentId}")
+  List<StudentCourse> findCourseById(String studentId);
+
+  /**
+   * 受講生情報を新規登録します。(受講生情報テーブル)
+   * 受講生IDはUUIDで設定します。
+   *
+   * @param student 受講生情報
+   */
+  // @Insertアノテーションは、このメソッドがSQLのINSERT文を実行することを指定
+  // 目的：Javaオブジェクトの値をSQL文に埋め込んでデータベースに保存する
+  @Insert(
+
+      //student_idはUUID()で自動生成されるように設定
+      //#{}の部分は、メソッド引数のStudentオブジェクトのフィールド値を対応する場所に埋め込むことを意味する
+      //MySQLのstudentsテーブルの各列に、Studentオブジェクトの各フィールドの値を挿入している
+      //例えば、MySQLのstudentsテーブルのfull_nameというカラムに、Studentクラスで定義されている変数（フィールド）fullNameの値を挿入している
+      "INSERT INTO students (student_id, full_name, furigana_name, nick_name, phone_number, mail_address, municipality_name, age, sex, occupation, remark)"
+          + "VALUES (#{studentId}, #{fullName}, #{furiganaName}, #{nickName}, #{phoneNumber}, #{mailAddress}, #{municipalityName},"
+          + " #{age},#{sex}, #{occupation}, #{remark})")
+
+  //saveStudentメソッドが呼ばれると、データベースに新しいStudentデータを挿入する
+  void saveStudent(Student student);
+
+  /**
+   * 受講生コース情報を新規登録します。(受講生コース情報テーブル)
+   * 受講生IDはUUIDで設定します。
+   *
+   * @param studentCourse 受講生コース情報
+   */
+
+  @Insert(
+      // 保存先のテーブルとカラムを指定し、各パラメータを対応する場所に埋め込む
+      // 目的：StudentCourseオブジェクトの各フィールドをデータベースの適切なカラムに対応させる
+      "INSERT INTO students_courses(course_id, student_id, course_name, course_start_date, course_expected_end_date)"
+          + "VALUES (#{courseId}, #{studentId}, #{courseName}, #{courseStartDate}, #{courseExpectedEndDate})")
+
+  // コース情報保存用メソッドのインターフェース宣言
+  // 目的：MyBatisがこのメソッド呼び出しを上記のSQL実行に変換する
+  void saveStudentCourse(StudentCourse studentCourse);
+
+  /**
+   * 受講生情報を更新します。(受講生情報テーブル)
+   *
+   * @param student 受講生情報
+   */
+  @Update(
+      "UPDATE students SET full_name = #{fullName}, furigana_name = #{furiganaName}, nick_name = #{nickName}, phone_number = #{phoneNumber}, mail_address = #{mailAddress},"
+          + " municipality_name = #{municipalityName}, age = #{age}, sex = #{sex}, occupation = #{occupation}, remark = #{remark}, isDeleted = #{deleted} WHERE student_id = #{studentId}")
+  void updateStudent(Student student);
+
+  /**
+   * 受講生コース情報を更新します。(受講生コース情報テーブル)
+   *
+   * @param studentCourse 受講生コース情報
+   */
+  // 特定の受講生の特定のコースだけを更新したい場合、WHERE句には、studentIdとcourseIdの両方を指定する必要がある
+  @Update(
+      "UPDATE students_courses SET course_name = #{courseName}, course_start_date = #{courseStartDate}, course_expected_end_date = #{courseExpectedEndDate} "
+          + "WHERE student_id = #{studentId} AND course_id = #{courseId}")
+  void updateStudentCourse(StudentCourse studentCourse);
+}